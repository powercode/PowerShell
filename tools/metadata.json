{
<<<<<<< HEAD
  "StableReleaseTag": "v6.0.4",
  "PreviewReleaseTag": "v6.1.0-rc.1",
  "ServicingReleaseTag": "v6.0.4",
  "ReleaseTag": "v6.0.4",
=======
  "StableReleaseTag": "v6.1.0",
  "PreviewReleaseTag": "v6.1.0-rc.1",
  "ServicingReleaseTag": "v6.0.4",
  "ReleaseTag": "v6.1.0",
>>>>>>> 855d2b9d
  "NextReleaseTag": "v6.1.0-rc.1"
}<|MERGE_RESOLUTION|>--- conflicted
+++ resolved
@@ -1,14 +1,7 @@
 {
-<<<<<<< HEAD
-  "StableReleaseTag": "v6.0.4",
-  "PreviewReleaseTag": "v6.1.0-rc.1",
-  "ServicingReleaseTag": "v6.0.4",
-  "ReleaseTag": "v6.0.4",
-=======
   "StableReleaseTag": "v6.1.0",
   "PreviewReleaseTag": "v6.1.0-rc.1",
   "ServicingReleaseTag": "v6.0.4",
   "ReleaseTag": "v6.1.0",
->>>>>>> 855d2b9d
   "NextReleaseTag": "v6.1.0-rc.1"
 }